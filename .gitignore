.idea/
__pycache__/
.env
data/
<<<<<<< HEAD

venv/
=======
>>>>>>> dd43bea0
.venv/<|MERGE_RESOLUTION|>--- conflicted
+++ resolved
@@ -2,9 +2,5 @@
 __pycache__/
 .env
 data/
-<<<<<<< HEAD
-
 venv/
-=======
->>>>>>> dd43bea0
-.venv/+.venv/
